/*
* Licensed to Elasticsearch B.V. under one or more contributor
* license agreements. See the NOTICE file distributed with
* this work for additional information regarding copyright
* ownership. Elasticsearch B.V. licenses this file to you under
* the Apache License, Version 2.0 (the "License"); you may
* not use this file except in compliance with the License.
* You may obtain a copy of the License at
*
*  http://www.apache.org/licenses/LICENSE-2.0
*
* Unless required by applicable law or agreed to in writing,
* software distributed under the License is distributed on an
* "AS IS" BASIS, WITHOUT WARRANTIES OR CONDITIONS OF ANY
* KIND, either express or implied.  See the License for the
* specific language governing permissions and limitations
* under the License.
*/

//! # The Node
//! This is the workhorse of the library. Each node
//!
use crate::errors::{GrandmaError, GrandmaResult};
use crate::plugins::{NodePlugin, NodePluginSet, labels::NodeLabelSummary};
use crate::query_tools::{RoutingQueryHeap, SingletonQueryHeap};
use crate::tree_file_format::*;
use crate::NodeAddress;

use pointcloud::*;
use smallvec::SmallVec;
use std::marker::PhantomData;
/// The node children. This is a separate struct from the `CoverNode` to use the rust compile time type checking and
/// `Option` data structure to ensure that all nodes with children are valid and cover their nested child.
#[derive(Debug, Clone)]
pub(crate) struct NodeChildren {
    nested_scale: i32,
    addresses: SmallVec<[NodeAddress; 10]>,
}

/// The actual cover node. The fields can be separated into three piles. The first two consist of node `address` for testing and reference
/// when working and the `radius`, `cover_count`, and `singles_summary` for a query various properties of the node.
/// Finally we have the children and singleton pile. The singletons are saved in a `SmallVec` directly attached to the node. This saves a
/// memory redirect for the first 20 singleton children. The children are saved in a separate struct also consisting of a `SmallVec`
/// (though, this is only 10 wide before we allocate on the heap), and the scale index of the nested child.
#[derive(Debug)]
pub struct CoverNode<D: PointCloud> {
    /// Node address
    address: NodeAddress,
<<<<<<< HEAD
    /// The maximum distance to a covered point
    pub radius: f32,
    /// The count of covered points
    pub cover_count: usize,
    singles_summary: Option<MetaSummary>,
=======
    /// Query caches
    radius: f32,
    cover_count: usize,
>>>>>>> d8c02160
    /// Children
    children: Option<NodeChildren>,
    singles_indexes: SmallVec<[PointIndex; 20]>,
    plugins: NodePluginSet,
    metic: PhantomData<D>,
}

impl<D: PointCloud> Clone for CoverNode<D> {
    fn clone(&self) -> Self {
        Self {
            address: self.address,
            radius: self.radius,
            cover_count: self.cover_count,
            children: self.children.clone(),
            singles_indexes: self.singles_indexes.clone(),
            plugins: NodePluginSet::new(),
            metic: PhantomData,
        }
    }
}

impl<D: PointCloud + LabeledCloud> CoverNode<D> {
    /// If the node has a summary attached, this returns the summary.
    pub fn label_summary(&self) -> Option<&D::LabelSummary> {
        self.plugins.get::<NodeLabelSummary<D::LabelSummary>>().map(|c| c.summary.as_ref())
    }
}

impl<D: PointCloud> CoverNode<D> {
    /// Creates a new blank node
    pub fn new(address: NodeAddress) -> CoverNode<D> {
        CoverNode {
            address,
            radius: 0.0,
            cover_count: 0,
            children: None,
            singles_indexes: SmallVec::new(),
            plugins: NodePluginSet::new(),
            metic: PhantomData,
        }
    }

    /// Verifies that this is a leaf by checking there's no nested child
    pub fn is_leaf(&self) -> bool {
        self.children.is_none()
    }

    /// This is currently inconsistent on inserts to children of this node
    pub fn radius(&self) -> f32 {
        self.radius
    }

    /// Number of decendents of this node 
    pub fn cover_count(&self) -> usize {
        self.cover_count
    }

    /// Add a nested child and converts the node from a leaf to a routing node.
    /// Throws an error if the node is already a routing node with a nested node.
    pub fn insert_nested_child(&mut self, scale_index: i32, coverage: usize) -> GrandmaResult<()> {
        self.cover_count += coverage;
        if self.children.is_some() {
            Err(GrandmaError::DoubleNest)
        } else {
            self.children = Some(NodeChildren {
                nested_scale: scale_index,
                addresses: SmallVec::new(),
            });
            Ok(())
        }
    }

    /// Reads the contents of a plugin, due to the nature of the plugin map we have to access it with a
    /// closure.
    pub fn get_plugin_and<T: Send + Sync + 'static, F, S>(&self, transform_fn: F) -> Option<S>
    where
        F: FnOnce(&T) -> S,
    {
        self.plugins.get::<T>().map(transform_fn)
    }

    /// Removes all children and returns them to us.
    pub(crate) fn remove_children(&mut self) -> Option<NodeChildren> {
        self.children.take()
    }

    /// The number of singleton points attached to the node
    pub fn singletons_len(&self) -> usize {
        self.singles_indexes.len()
    }

    ///
    pub fn singletons(&self) -> &[PointIndex] {
        &self.singles_indexes
    }

    ///
    pub fn center_index(&self) -> &PointIndex {
        &self.address.1
    }

    ///
    pub fn scale_index(&self) -> &i32 {
        &self.address.0
    }

    ///
    pub fn children_len(&self) -> usize {
        match &self.children {
            Some(children) => children.addresses.len() + 1,
            None => 0,
        }
    }

    /// If the node is not a leaf this unpacks the child struct to a more publicly consumable format.
    pub fn children(&self) -> Option<(i32, &[NodeAddress])> {
        self.children
            .as_ref()
            .map(|c| (c.nested_scale, &c.addresses[..]))
    }

    /// Performs the `singleton_knn` and `child_knn` with a provided query heap. If you have the distance
    /// from the query point to this you can pass it to save a distance calculation.
    pub fn knn<'a, P: Into<PointRef<'a>>, T: SingletonQueryHeap + RoutingQueryHeap>(
        &self,
        dist_to_center: Option<f32>,
        point: P,
        point_cloud: &D,
        query_heap: &mut T,
    ) -> GrandmaResult<()> {
        let point: PointRef<'a> = point.into();
        self.singleton_knn(point, point_cloud, query_heap)?;

        let dist_to_center =
            dist_to_center.unwrap_or(point_cloud.distances_to_point(point, &[self.address.1])?[0]);
        self.child_knn(Some(dist_to_center), point, point_cloud, query_heap)?;

        if self.children.is_none() {
            query_heap.push_outliers(&[self.address.1], &[dist_to_center]);
        }
        Ok(())
    }

    /// Performs a brute force knn against just the singleton children with a provided query heap.
    pub fn singleton_knn<'a, P: Into<PointRef<'a>>, T: SingletonQueryHeap>(
        &self,
        point: P,
        point_cloud: &D,
        query_heap: &mut T,
    ) -> GrandmaResult<()> {
        let point: PointRef<'a> = point.into();
        let distances = point_cloud.distances_to_point(point, &self.singles_indexes[..])?;
        query_heap.push_outliers(&self.singles_indexes[..], &distances[..]);
        Ok(())
    }

    /// Performs a brute force knn against the children of the node with a provided query heap. Does nothing if this is a leaf node.
    /// If you have the distance from the query point to this you can pass it to save a distance calculation.
    pub fn child_knn<'a, P: Into<PointRef<'a>>, T: RoutingQueryHeap>(
        &self,
        dist_to_center: Option<f32>,
        point: P,
        point_cloud: &D,
        query_heap: &mut T,
    ) -> GrandmaResult<()> {
        let point: PointRef<'a> = point.into();
        let dist_to_center =
            dist_to_center.unwrap_or(point_cloud.distances_to_point(point, &[self.address.1])?[0]);

        if let Some(children) = &self.children {
            query_heap.push_nodes(
                &[(children.nested_scale, self.address.1)],
                &[dist_to_center],
                None,
            );
            let children_indexes: Vec<PointIndex> =
                children.addresses.iter().map(|(_si, pi)| *pi).collect();
            let distances = point_cloud.distances_to_point(point, &children_indexes[..])?;
            query_heap.push_nodes(&children.addresses[..], &distances, Some(self.address));
        }
        Ok(())
    }

    /// Gives the closest routing node to the query point.
    pub fn nearest_covering_child<'a, P: Into<PointRef<'a>>>(
        &self,
        scale_base: f32,
        dist_to_center: f32,
        point: P,
        point_cloud: &D,
    ) -> GrandmaResult<Option<(f32, NodeAddress)>> {
        let point: PointRef<'a> = point.into();
        if let Some(children) = &self.children {
            let children_indexes: Vec<PointIndex> =
                children.addresses.iter().map(|(_si, pi)| *pi).collect();
            let distances = point_cloud.distances_to_point(point, &children_indexes[..])?;
            let (min_index, min_dist) = distances
                .iter()
                .enumerate()
                .min_by(|(_, a), (_, b)| a.partial_cmp(b).unwrap())
                .unwrap_or((0, &std::f32::MAX));
            if dist_to_center < *min_dist {
                if dist_to_center < scale_base.powi(children.nested_scale) {
                    Ok(Some((
                        dist_to_center,
                        (children.nested_scale, self.address.1),
                    )))
                } else {
                    Ok(None)
                }
            } else if *min_dist < scale_base.powi(children.addresses[min_index].0) {
                Ok(Some((*min_dist, children.addresses[min_index])))
            } else {
                Ok(None)
            }
        } else {
            Ok(None)
        }
    }

    /// Gives the child that the point would be inserted into if the
    /// point just happened to never be picked as a center. This is the first child node that covers
    /// the point.
    pub fn covering_child<'a, P: Into<PointRef<'a>>>(
        &self,
        scale_base: f32,
        dist_to_center: f32,
        point: P,
        point_cloud: &D,
    ) -> GrandmaResult<Option<(f32, NodeAddress)>> {
        let point: PointRef<'a> = point.into();
        if let Some(children) = &self.children {
            if dist_to_center < scale_base.powi(children.nested_scale) {
                return Ok(Some((
                    dist_to_center,
                    (children.nested_scale, self.address.1),
                )));
            }
            let children_indexes: Vec<PointIndex> =
                children.addresses.iter().map(|(_si, pi)| *pi).collect();
            let distances = point_cloud.distances_to_point(point, &children_indexes[..])?;
            for (ca, d) in children.addresses.iter().zip(distances) {
                if d < scale_base.powi(ca.0) {
                    return Ok(Some((d, *ca)));
                }
            }
        }
        Ok(None)
    }

    /// Inserts a routing child into the node. Make sure the child node is also in the tree or you get a dangling reference
    pub(crate) fn insert_child(
        &mut self,
        address: NodeAddress,
        coverage: usize,
    ) -> GrandmaResult<()> {
        self.cover_count += coverage;
        if let Some(children) = &mut self.children {
            children.addresses.push(address);
            Ok(())
        } else {
            Err(GrandmaError::InsertBeforeNest)
        }
    }

    /// Inserts a `vec` of singleton children into the node.
    pub(crate) fn insert_singletons(&mut self, addresses: Vec<PointIndex>) {
        self.cover_count += addresses.len();
        self.singles_indexes.extend(addresses);
    }
    /// Inserts a single singleton child into the node.
    pub(crate) fn insert_singleton(&mut self, pi: PointIndex) {
        self.cover_count += 1;
        self.singles_indexes.push(pi);
    }

    /// Inserts a single singleton child into the node.
    pub(crate) fn insert_plugin<T: NodePlugin<D> + 'static>(&mut self, plugin: T) {
        self.plugins.insert(plugin);
    }

    /// Updates the radius
    pub(crate) fn set_radius(&mut self, radius: f32) {
        self.radius = radius;
    }

    pub(crate) fn load(scale_index: i32, node_proto: &NodeProto) -> CoverNode<D> {
        let singles_indexes = node_proto
            .outlier_point_indexes
            .iter()
            .map(|i| *i as PointIndex)
            .collect();
        let radius = node_proto.get_radius();
        let address = (scale_index, node_proto.get_center_index() as usize);
        let cover_count = node_proto.get_cover_count() as usize;
        let children = if node_proto.get_is_leaf() {
            None
        } else {
            let nested_scale = node_proto.get_nested_scale_index() as i32;
            let addresses = node_proto
                .get_children_scale_indexes()
                .iter()
                .zip(node_proto.get_children_point_indexes())
                .map(|(si, pi)| (*si as i32, *pi as PointIndex))
                .collect();
            Some(NodeChildren {
                nested_scale,
                addresses,
            })
        };
        CoverNode {
            address,
            radius,
            cover_count,
            children,
            singles_indexes,
            plugins: NodePluginSet::new(),
            metic: PhantomData,
        }
    }

    pub(crate) fn save(&self) -> NodeProto {
        let mut proto = NodeProto::new();
        proto.set_cover_count(self.cover_count as u64);
        proto.set_center_index(self.address.1 as u64);
        proto.set_radius(self.radius);
        proto.set_outlier_point_indexes(self.singles_indexes.iter().map(|pi| *pi as u64).collect());

        match &self.children {
            Some(children) => {
                proto.set_is_leaf(false);
                proto.set_nested_scale_index(children.nested_scale);
                proto.set_children_scale_indexes(
                    children.addresses.iter().map(|(si, _pi)| *si).collect(),
                );
                proto.set_children_point_indexes(
                    children
                        .addresses
                        .iter()
                        .map(|(_si, pi)| *pi as u64)
                        .collect(),
                );
            }
            None => proto.set_is_leaf(true),
        }
        proto
    }

    /// Brute force verifies that the children are separated by at least the scale provided.
    /// The scale provided should be b^(s-1) where s is this node's scale index.
    pub fn check_seperation(&self, scale: f32, point_cloud: &D) -> GrandmaResult<bool> {
        let mut nodes = self.singles_indexes.clone();
        nodes.push(self.address.1);
        if let Some(children) = &self.children {
            nodes.extend(children.addresses.iter().map(|(_si, pi)| *pi));
        }
        let adj = point_cloud.adjacency_matrix(&nodes)?;
        Ok(scale > adj.min())
    }
}

#[cfg(test)]
mod tests {
    use super::*;
    use std::env;

    use crate::query_tools::knn_query_heap::tests::clone_unvisited_nodes;
    use crate::query_tools::query_items::QueryAddress;
    use crate::query_tools::KnnQueryHeap;
    use crate::tree::tests::build_mnist_tree;

    fn create_test_node<D: PointCloud>() -> CoverNode<D> {
        let children = Some(NodeChildren {
            nested_scale: 0,
            addresses: smallvec![(-4, 1), (-4, 2), (-4, 3)],
        });

        CoverNode {
            address: (0, 0),
            radius: 1.0,
            cover_count: 8,
            children,
            singles_indexes: smallvec![4, 5, 6],
            plugins: NodePluginSet::new(),
            metic: PhantomData,
        }
    }

    fn create_test_leaf_node<D: PointCloud>() -> CoverNode<D> {
        CoverNode {
            address: (0, 0),
            radius: 1.0,
            cover_count: 8,
            children: None,
            singles_indexes: smallvec![1, 2, 3, 4, 5, 6],
            plugins: NodePluginSet::new(),
            metic: PhantomData,
        }
    }

    #[test]
    fn knn_node_children_mixed() {
        // Tests the mixed uppacking
        let data = vec![0.0, 0.49, 0.48, 0.5, 0.1, 0.2, 0.3];
        let labels = vec![0, 0, 0, 0, 1, 1, 1];
        let point_cloud = DefaultLabeledCloud::<L2>::new_simple(data, 1, labels);

        let test_node = create_test_node();
        let mut heap = KnnQueryHeap::new(5, 2.0);
        let point = [0.494f32];
        test_node
            .knn(None, &point, &point_cloud, &mut heap)
            .unwrap();
        println!("{:?}", heap);
        println!("There shoud be 4 node addresses on the heap here");
        assert!(heap.node_len() == 4);
        println!("There shoud be only 3 singleton indexes on the heap");
        assert!(heap.len() == 5);
        let results = heap.unpack();
        println!("There should be 5 results, {:?}", results);
        assert!(results.len() == 5);
        println!("The first result should be 1 but is {:?}", results[0].1);
        assert!(results[0].1 == 1);
        println!("The first result should be 3 but is {:?}", results[1].1);
        assert!(results[1].1 == 3);
    }

    #[test]
    fn knn_node_children_only() {
        let data = vec![0.0, 0.49, 0.48, 0.5, 0.1, 0.2, 0.3];
        let labels = vec![0, 0, 0, 0, 1, 1, 1];
        let point_cloud = DefaultLabeledCloud::<L2>::new_simple(data, 1, labels);

        let test_node = create_test_node();
        let mut heap = KnnQueryHeap::new(5, 2.0);
        let point = [0.494f32];
        test_node
            .knn(None, &point, &point_cloud, &mut heap)
            .unwrap();
        println!("{:?}", heap);
        println!("There shoud be 4 node addresses on the heap here");
        assert!(heap.node_len() == 4);
        println!("There shoud be only 3 singleton indexes on the heap");
        assert!(heap.len() == 5);
        let results = heap.unpack();
        println!("There should be 5 results, {:?}", results);
        assert!(results.len() == 5);
        println!("The first result should be 1 but is {:?}", results[0].1);
        assert!((results[0].1) == 1);
        println!("The first result should be 3 but is {:?}", results[1].1);
        assert!((results[1].1) == 3);
    }

    #[test]
    fn knn_node_leaf() {
        let data = vec![0.0, 0.49, 0.48, 0.5, 0.1, 0.2, 0.3];
        let labels = vec![0, 0, 0, 0, 1, 1, 1];
        let point_cloud = DefaultLabeledCloud::<L2>::new_simple(data, 1, labels);

        let test_node = create_test_leaf_node();
        let mut heap = KnnQueryHeap::new(5, 2.0);
        let point = [0.494f32];
        test_node
            .knn(None, &point, &point_cloud, &mut heap)
            .unwrap();
        println!("{:?}", heap);
        println!("There shoudn't be any node addresses on the heap here");
        assert!(heap.node_len() == 0);
        println!("There shoud be only 2 singleton indexes on the heap");
        assert!(heap.len() == 5);
        let results = heap.unpack();
        println!("There should be 5 results");
        assert!(results.len() == 5);
        println!("The first result should be 1 but is {:?}", results[0].1);
        assert!(results[0].1 == 1);
        println!("The first result should be 3 but is {:?}", results[1].1);
        assert!(results[1].1 == 3);
    }

    fn brute_test_knn_node<D: PointCloud>(node: &CoverNode<D>, point_cloud: &D) -> bool {
        let zeros: Vec<f32> = vec![0.0; 784];
        let mut heap = KnnQueryHeap::new(10000, 1.3);
        let dist_to_center = point_cloud
            .distances_to_point(&zeros, &[node.address.1])
            .unwrap()[0];

        node.knn(Some(dist_to_center), &zeros, &point_cloud, &mut heap)
            .unwrap();

        // Complete KNN
        let mut all_children = Vec::from(node.singletons());
        if let Some(children) = &node.children {
            all_children.extend(children.addresses.iter().map(|(_si, pi)| *pi));
        }
        all_children.push(node.address.1);
        let brute_knn = point_cloud
            .distances_to_point(&zeros, &all_children)
            .unwrap();
        let mut brute_knn: Vec<(f32, PointIndex)> = brute_knn
            .iter()
            .zip(all_children)
            .map(|(d, i)| (*d, i))
            .collect();
        brute_knn.sort_by(|a, b| a.0.partial_cmp(&b.0).unwrap());
        let brute_knn: Vec<PointIndex> = brute_knn.iter().map(|(_d, pi)| *pi).collect();

        // Children KNN
        let children = match &node.children() {
            Some((si, ca)) => {
                let mut c: Vec<NodeAddress> = ca.iter().cloned().collect();
                c.push((*si, *node.center_index()));
                c
            }
            None => vec![],
        };
        let children_indexes: Vec<PointIndex> = children.iter().map(|(_si, pi)| *pi).collect();

        let children_dist = point_cloud
            .distances_to_point(&zeros, &children_indexes)
            .unwrap();

        let mut children_range_calc: Vec<QueryAddress> = children_dist
            .iter()
            .zip(children)
            .map(|(d, (si, pi))| QueryAddress {
                min_dist: (*d - (1.3f32).powi(si)).max(0.0),
                dist_to_center: *d,
                address: (si, pi),
            })
            .collect();
        children_range_calc.sort();

        // Testing nearest covering child
        match (
            children_range_calc
                .iter()
                .min_by(|a, b| a.dist_to_center.partial_cmp(&b.dist_to_center).unwrap()),
            node.nearest_covering_child(1.3, dist_to_center, &zeros, &point_cloud)
                .unwrap(),
        ) {
            (Some(query), Some((q_d, q_a))) => {
                println!("Expected {:?}", query);
                println!("Got {:?}", (q_d, q_a));
                assert_approx_eq!(query.dist_to_center, q_d);
                assert_eq!(query.address.1, q_a.1);
            }
            (None, None) => {}
            (Some(query), None) => {
                assert!(query.min_dist > 0.0);
            }
            _ => {
                assert!(false, "nearest_covering_child is broken");
            }
        }

        let children_range_calc: Vec<NodeAddress> =
            children_range_calc.iter().map(|a| a.address).collect();

        let heap_range: Vec<NodeAddress> = clone_unvisited_nodes(&heap)
            .iter()
            .map(|(_d, a)| *a)
            .collect();
        let heap_knn: Vec<PointIndex> = heap.unpack().iter().map(|(_d, pi)| *pi).collect();

        let mut correct = true;
        if correct {
            correct = heap_knn == brute_knn;
        }
        if correct {
            correct = heap_range == children_range_calc;
        }
        if !correct {
            println!("Node: {:?}", node);
            println!("=============");
            println!("Heap Range Calc: {:?}", heap_range);
            println!("Brute Range Calc: {:?}", children_range_calc);
            println!("Heap Knn: {:?}", heap_knn);
            println!("Brute Knn: {:?}", brute_knn);
        }
        correct
    }

    #[test]
    fn mnist_knn_node_on_level() {
        if env::var("TRAVIS_RUST_VERSION").is_err() {
            let tree = build_mnist_tree();
            let reader = tree.reader();
            println!("Testing Root");
            reader
                .get_node_and(reader.root_address(), |n| {
                    brute_test_knn_node(n, reader.point_cloud())
                })
                .unwrap();

            let layer = reader.layer(reader.root_address().0 - 3);
            println!("Testing 3 layers below root, with {} nodes", layer.len());
            // Allowed 3 errors.
            let mut errors = 0;
            layer.for_each_node(|_, n| {
                if !brute_test_knn_node(n, reader.point_cloud()) {
                    errors += 1;
                }
            });
            assert!(errors < 3);
        }
    }
}<|MERGE_RESOLUTION|>--- conflicted
+++ resolved
@@ -46,17 +46,9 @@
 pub struct CoverNode<D: PointCloud> {
     /// Node address
     address: NodeAddress,
-<<<<<<< HEAD
-    /// The maximum distance to a covered point
-    pub radius: f32,
-    /// The count of covered points
-    pub cover_count: usize,
-    singles_summary: Option<MetaSummary>,
-=======
     /// Query caches
     radius: f32,
     cover_count: usize,
->>>>>>> d8c02160
     /// Children
     children: Option<NodeChildren>,
     singles_indexes: SmallVec<[PointIndex; 20]>,
