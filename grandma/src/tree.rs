/*
* Licensed to Elasticsearch B.V. under one or more contributor
* license agreements. See the NOTICE file distributed with
* this work for additional information regarding copyright
* ownership. Elasticsearch B.V. licenses this file to you under
* the Apache License, Version 2.0 (the "License"); you may
* not use this file except in compliance with the License.
* You may obtain a copy of the License at
*
*  http://www.apache.org/licenses/LICENSE-2.0
*
* Unless required by applicable law or agreed to in writing,
* software distributed under the License is distributed on an
* "AS IS" BASIS, WITHOUT WARRANTIES OR CONDITIONS OF ANY
* KIND, either express or implied.  See the License for the
* specific language governing permissions and limitations
* under the License.
*/

//! # The Cover Tree Data Structure
//! To keep a no-lock, yet editable cover tree that can be queried in parallel we need to keep a pair of hash-maps for each layer.
//! They are duplicated (this is slow, it should be changed to an unsafe partial duplication). All the readers are pointed at one
//! hash-map on each layer, while this write head is pointed at the other. All writes to the write head are not available to the
//! readers until refresh is called. Each write is queued for a pair of write operations, the first is to the hash-maps available
//! to the write head, then after refresh this queue is drained and the second write operation is performed on the other hash-maps.
//!
//! To ensure consistency only call refresh when you have a valid tree. For example if you are removing a subtree starting from some root node
//! only call refresh once you're finished.
//!
//! The covertree is meant to be eventually consistent with no mutexes or any other locks. To accomplish this there
//! is a reader head and a writer head. The reader head is read only and has access to the most recent "valid" tree.
//! For now, valid only means a *weak covertree*.
//!
//! The hashmap pair idea is in `layer` and originally comes from Jon Gjengset.

use crate::*;
use layer::*;
use node::*;
//use pointcloud::*;

use std::sync::{atomic, Arc, RwLock};
use tree_file_format::*;

use crate::plugins::{GrandmaPlugin, TreePluginSet};
use crate::query_tools::{KnnQueryHeap, MultiscaleQueryHeap, RoutingQueryHeap};
use errors::GrandmaResult;
use std::collections::HashMap;
use std::iter::Iterator;
use std::iter::Rev;
use std::ops::Range;
use std::slice::Iter;

use plugins::labels::{LabelSummaryPlugin,TreeLabelSummary};

/// Container for the parameters governing the construction of the covertree
#[derive(Debug)]
pub struct CoverTreeParameters<D: PointCloud> {
    /// An atomic that tracks all nodes as they are created across all threads.
    /// This may not reflect what your current reader can see.
    pub total_nodes: atomic::AtomicUsize,
    /// See paper or main description, governs the number of children of each node. Higher is more.
    pub scale_base: f32,
    /// If a node covers less than or equal to this number of points, it becomes a leaf.
    pub leaf_cutoff: usize,
    /// If a node has scale index less than or equal to this, it becomes a leaf
    pub min_res_index: i32,
    /// If you don't want singletons messing with your tree and want everything to be a node or a element of leaf node, make this true.
    pub use_singletons: bool,
    /// The point cloud this tree references
    pub point_cloud: Arc<D>,
    /// This should be replaced by a logging solution
    pub verbosity: u32,
    /// This is where the base plugins are are stored.
    pub plugins: RwLock<TreePluginSet>,
}

impl<D: PointCloud> CoverTreeParameters<D> {
    /// Gets the index of the layer in the vector.
    #[inline]
    pub fn internal_index(&self, scale_index: i32) -> usize {
        if scale_index < self.min_res_index {
            0
        } else {
            (scale_index - self.min_res_index + 1) as usize
        }
    }
}

/// Helper struct for iterating thru the reader's of the the layers.
pub type LayerIter<'a, D> = Rev<std::iter::Zip<Range<i32>, Iter<'a, CoverLayerReader<D>>>>;

/// # Cover Tree Reader Head
///
/// You can clone the reader head, though this is a relatively expensive operation and should not be performed lightly.
///
/// All queries of the covertree should go through a reader head. This includes queries you are doing to modify the tree.
/// There are no thread locks anywhere in the code below the reader head, so it's fast.
///
/// The data structure is just a list of `CoverLayerReader`s, the parameter's object and the root address. Copies are relatively
/// expensive as each `CoverLayerReader` contains several Arcs that need to be cloned.
pub struct CoverTreeReader<D: PointCloud> {
    parameters: Arc<CoverTreeParameters<D>>,
    layers: Vec<CoverLayerReader<D>>,
    root_address: NodeAddress,
}



impl<D: PointCloud> Clone for CoverTreeReader<D> {
    fn clone(&self) -> CoverTreeReader<D> {
        CoverTreeReader {
            parameters: self.parameters.clone(),
            layers: self.layers.clone(),
            root_address: self.root_address,
        }
    }
}

impl<D: PointCloud + LabeledCloud> CoverTreeReader<D> {
    /// Reads the contents of a plugin, due to the nature of the plugin map we have to access it with a
    /// closure.
    pub fn get_node_label_summary_and<F, S>(
        &self,
        node_address: (i32, PointIndex),
        transform_fn: F,
    ) -> Option<S>
    where
        F: Fn(&D::LabelSummary) -> S,
    {
        self.layers[self.parameters.internal_index(node_address.0)]
            .get_node_and(node_address.1, |n| n.label_summary().map(transform_fn))
            .flatten()
    }
}

impl<D: PointCloud> CoverTreeReader<D> {
    /// A reference to the point cloud the tree was built on.
    pub fn point_cloud(&self) -> &Arc<D> {
        &self.parameters.point_cloud
    }

    /// Returns a borrowed reader for a cover layer.
    ///
    pub fn layer(&self, scale_index: i32) -> &CoverLayerReader<D> {
        &self.layers[self.parameters.internal_index(scale_index)]
    }

    /// simple helper to get the scale from the scale index and the scale base, this is just `b^i`
    pub fn scale(&self, scale_index: i32) -> f32 {
        self.parameters.scale_base.powi(scale_index)
    }

    /// Read only access to the internals of a node.
    pub fn get_node_and<F, T>(&self, node_address: (i32, PointIndex), f: F) -> Option<T>
    where
        F: FnOnce(&CoverNode<D>) -> T,
    {
        self.layers[self.parameters.internal_index(node_address.0)]
            .get_node_and(node_address.1, |n| f(n))
    }

    /// Grabs all children indexes and allows you to query against them. Usually used at the tree level so that you
    /// can access the child nodes as they are not on this layer.
    pub fn get_node_children_and<F, T>(&self, node_address: (i32, PointIndex), f: F) -> Option<T>
    where
        F: FnOnce(NodeAddress, &[NodeAddress]) -> T,
    {
        self.layers[self.parameters.internal_index(node_address.0)]
            .get_node_children_and(node_address.1, f)
    }

    /// The root of the tree. Pass this to `get_node_and` to get the root node's content and start a traversal of the tree.
    pub fn root_address(&self) -> NodeAddress {
        self.root_address
    }

    /// An iterator for accessing the layers starting from the layer who holds the root.
<<<<<<< HEAD
    pub fn layers(&self) -> LayerIter<M> {
        ((self.parameters.min_res_index - 1)
            ..(self.layers.len() as i32 + self.parameters.min_res_index - 1))
=======
    pub fn layers(&self) -> LayerIter<D> {
        ((self.parameters.resolution - 1)
            ..(self.layers.len() as i32 + self.parameters.resolution - 1))
>>>>>>> d8c02160
            .zip(self.layers.iter())
            .rev()
    }

    /// Returns the number of layers in the tree. This is _not_ the number of non-zero layers.
    pub fn len(&self) -> usize {
        self.layers.len()
    }

    /// Returns the number of layers in the tree. This is _not_ the number of non-zero layers.
    pub fn is_empty(&self) -> bool {
        self.layers.is_empty()
    }

    /// If you want to build a new tree with shared parameters, this is helpful.
    pub fn parameters(&self) -> &Arc<CoverTreeParameters<D>> {
        &self.parameters
    }

    /// This is the total number of nodes in the tree. This queries each layer, so it's not a simple return int.
    pub fn node_count(&self) -> usize {
        self.layers().fold(0, |a, (_si, l)| a + l.len())
    }

    /// Returns the scale index range. It starts at the minimum min_res_index and ends at the top. You can reverse this for the correct order.
    pub fn scale_range(&self) -> Range<i32> {
        (self.parameters.min_res_index)
            ..(self.parameters.min_res_index - 1 + self.layers.len() as i32)
    }

    /// Access the stored tree plugin
    pub fn get_plugin_and<T: Send + Sync + 'static, F, S>(&self, transform_fn: F) -> Option<S>
    where
        F: FnOnce(&T) -> S,
    {
        self.parameters
            .plugins
            .read()
            .unwrap()
            .get::<T>()
            .map(transform_fn)
    }

    /// Reads the contents of a plugin, due to the nature of the plugin map we have to access it with a
    /// closure.
    pub fn get_node_plugin_and<T: Send + Sync + 'static, F, S>(
        &self,
        node_address: (i32, PointIndex),
        transform_fn: F,
    ) -> Option<S>
    where
        F: FnOnce(&T) -> S,
    {
        self.layers[self.parameters.internal_index(node_address.0)]
            .get_node_and(node_address.1, |n| n.get_plugin_and(transform_fn))
            .flatten()
    }

    /// # The KNN query.
    /// This works by recursively greedily querying the nearest child node with the lowest scale index to the point in question of a node,
    /// starting at the root until we hit a leaf. During this process all nodes touched are pushed onto a pair of min-heaps, one
    /// to keep track of the nodes' who have been not yet been queried for their children or singletons (called the `child_heap`, and
    /// the other to track the nodes who have not yet been queried for their singletons (called the `singleton_heap`). Both these heaps are
    /// min-heaps, ordering the nodes lexicographically by minimum possible distance to the point, then scale index, and finally the
    /// actual distance to the query point.
    ///
    /// Once we reach the bottom we pop a node from the `singleton_heap` and if that node could have a point within range we query that
    /// node's singletons. These should be the closest to the query point.
    /// We then pop a node from the `child_heap` and repeat the greedy query starting from the popped node and terminating at a leaf.
    ///
    /// The process terminates when there is no node that could cover a point in the tree closer than the furthest point we already have in
    /// our KNN.
    ///
    /// See `query_tools::KnnQueryHeap` for the pair of heaps and mechanisms for tracking the minimum distance and the current knn set.
    /// See the `nodes::CoverNode::singleton_knn` and `nodes::CoverNode::child_knn` for the brute force node based knn.
    pub fn knn<'a, T: Into<PointRef<'a>>>(
        &self,
        point: T,
        k: usize,
    ) -> GrandmaResult<Vec<(f32, PointIndex)>> {
        let mut query_heap = KnnQueryHeap::new(k, self.parameters.scale_base);
        let point: PointRef<'a> = point.into();

        let root_center = self.parameters.point_cloud.point(self.root_address.1)?;
        let dist_to_root = D::Metric::dist(&root_center, point)?;
        query_heap.push_nodes(&[self.root_address], &[dist_to_root], None);
        self.greedy_knn_nodes(&point, &mut query_heap);

        while let Some((_dist, address)) = query_heap.closest_unvisited_singleton_covering_address()
        {
            self.get_node_and(address, |n| {
                n.singleton_knn(&point, &self.parameters.point_cloud, &mut query_heap)
            });
            self.greedy_knn_nodes(&point, &mut query_heap);
        }

        Ok(query_heap.unpack())
    }

    /// Same as knn, but only deals with non-singleton points
    pub fn routing_knn<'a, T: Into<PointRef<'a>>>(
        &self,
        point: T,
        k: usize,
    ) -> GrandmaResult<Vec<(f32, PointIndex)>> {
        let mut query_heap = KnnQueryHeap::new(k, self.parameters.scale_base);
        let point: PointRef<'a> = point.into();

        let root_center = self.parameters.point_cloud.point(self.root_address.1)?;
        let dist_to_root = D::Metric::dist(&root_center, point)?;
        query_heap.push_nodes(&[self.root_address], &[dist_to_root], None);
        self.greedy_knn_nodes(&point, &mut query_heap);

        while self.greedy_knn_nodes(&point, &mut query_heap) {}
        Ok(query_heap.unpack())
    }

    fn greedy_knn_nodes<'a, T: Into<PointRef<'a>>>(
        &self,
        point: T,
        query_heap: &mut KnnQueryHeap,
    ) -> bool {
        let point: PointRef<'a> = point.into();
        let mut did_something = false;
        while let Some((dist, nearest_address)) =
            query_heap.closest_unvisited_child_covering_address()
        {
            if self
                .get_node_and(nearest_address, |n| n.is_leaf())
                .unwrap_or(true)
            {
                break;
            } else {
                self.get_node_and(nearest_address, |n| {
                    n.child_knn(Some(dist), &point, &self.parameters.point_cloud, query_heap)
                });
            }
            did_something = true;
        }
        did_something
    }

    /// # Multiscale KNN
    ///
    /// This tries to return the k closest node on each layer to the query point. It terminates
    /// when the closest node is a leaf node.
    ///
    /// Todo: More Documentation, make this the k closest nodes on each layer.
    pub fn multiscale_knn<'a, T: Into<PointRef<'a>>>(
        &self,
        point: T,
        k: usize,
    ) -> GrandmaResult<HashMap<i32, Vec<(f32, NodeAddress)>>> {
        let mut query_heap = MultiscaleQueryHeap::new(k, self.parameters.scale_base);
        let point: PointRef<'a> = point.into();
        let root_center = self.parameters.point_cloud.point(self.root_address.1)?;
        let dist_to_root = D::Metric::dist(&root_center, point)?;
        query_heap.push_nodes(&[self.root_address], &[dist_to_root], None);
        println!("========================");
        println!("{:#?}", query_heap);
        for (si, _) in self.layers() {
            while let Some((q_dist, nearest_address)) = query_heap.pop_closest_unqueried(si) {
                println!("========================");
                println!("{:#?}", query_heap);
                match query_heap.furthest_node(si) {
                    Some((furthest_distance, _)) => {
                        if q_dist - self.parameters.scale_base.powi(si) < furthest_distance {
                            self.get_node_and(nearest_address, |n| {
                                n.child_knn(
                                    Some(q_dist),
                                    &point,
                                    &self.parameters.point_cloud,
                                    &mut query_heap,
                                )
                            });
                        } else {
                            break;
                        }
                    }
                    None => break,
                }
            }
        }
        println!("========================");

        Ok(query_heap.unpack())
    }

    /// # Dry Insert Query
    pub fn dry_insert<'a, T: Into<PointRef<'a>>>(
        &self,
        point: T,
    ) -> GrandmaResult<Vec<(f32, NodeAddress)>> {
        let point: PointRef<'a> = point.into();
        let root_center = self.parameters.point_cloud.point(self.root_address.1)?;
        let mut current_distance = D::Metric::dist(&root_center, point)?;
        let mut current_address = self.root_address;
        let mut trace = vec![(current_distance, current_address)];
        while let Some(nearest) = self.get_node_and(current_address, |n| {
            n.covering_child(
                self.parameters.scale_base,
                current_distance,
                point,
                &self.parameters.point_cloud,
            )
        }) {
            if let Some(nearest) = nearest? {
                trace.push(nearest);
                current_distance = nearest.0;
                current_address = nearest.1;
            } else {
                break;
            }
        }
        Ok(trace)
    }

    ///Computes the fractal dimension of a node
    pub fn node_fractal_dim(&self, node_address: NodeAddress) -> f32 {
        let count: f32 = self
            .get_node_and(node_address, |n| {
                (n.singletons_len() + n.children_len()) as f32
            })
            .unwrap() as f32;
        count.log(self.parameters.scale_base)
    }

    ///Computes the weighted fractal dimension of a node
    pub fn node_weighted_fractal_dim(&self, node_address: NodeAddress) -> f32 {
        let weighted_count: f32 = self
            .get_node_and(node_address, |n| {
                let singleton_count = n.singletons().len() as f32;
                let mut max_pop: usize = 1;
                let mut weighted_count: f32 = 0.0;
                if let Some((nested_scale, children)) = n.children() {
                    let mut pops: Vec<usize> = children
                        .iter()
                        .map(|child_addr| {
                            self.get_node_and(*child_addr, |child| child.cover_count)
                                .unwrap()
                        })
                        .collect();
                    pops.push(
                        self.get_node_and((nested_scale, node_address.1), |child| {
                            child.cover_count
                        })
                        .unwrap(),
                    );
                    max_pop = *pops.iter().max().unwrap();
                    pops.iter()
                        .for_each(|p| weighted_count += (*p as f32) / (max_pop as f32));
                }
                weighted_count + singleton_count / (max_pop as f32)
            })
            .unwrap();
        weighted_count.log(self.parameters.scale_base)
    }

    ///Computes the fractal dimension of a layer
    pub fn layer_fractal_dim(&self, scale_index: i32) -> f32 {
        let parent_layer = self.layer(scale_index);
        let parent_count = parent_layer.len() as f32;
        let mut child_count: f32 = 0.0;
        parent_layer
            .for_each_node(|_, n| child_count += (n.singletons_len() + n.children_len()) as f32);
        child_count.log(self.parameters.scale_base) - parent_count.log(self.parameters.scale_base)
    }

    ///Computes the weighted fractal dimension of a node
    pub fn layer_weighted_fractal_dim(&self, scale_index: i32) -> f32 {
        // gather the coverages of every node on the layer and their's children
        let parent_layer = self.layer(scale_index);
        let mut parent_coverage_counts: Vec<usize> = Vec::new();
        let mut child_coverage_counts: Vec<usize> = Vec::new();
        let mut singletons_count: f32 = 0.0;
        parent_layer.for_each_node(|center_index, n| {
            parent_coverage_counts.push(n.cover_count);

            singletons_count += n.singletons().len() as f32;
            if let Some((nested_scale, children)) = n.children() {
                child_coverage_counts.extend(children.iter().map(|child_addr| {
                    self.get_node_and(*child_addr, |child| child.cover_count)
                        .unwrap()
                }));
                child_coverage_counts.push(
                    self.get_node_and((nested_scale, *center_index), |child| child.cover_count)
                        .unwrap(),
                );
            }
        });
        // Get the maximum count
        let max_parent_pop: f32 = *parent_coverage_counts.iter().max().unwrap_or(&1) as f32;
        let max_child_pop: f32 = *child_coverage_counts.iter().max().unwrap_or(&1) as f32;

        // Normalize the counts by the maximum
        let weighted_child_sum: f32 = singletons_count / max_child_pop
            + child_coverage_counts
                .iter()
                .fold(0.0, |a, c| a + (*c as f32) / max_child_pop);
        let weighted_parent_sum: f32 = parent_coverage_counts
            .iter()
            .fold(0.0, |a, c| a + (*c as f32) / max_parent_pop);

        // take the log and return
        weighted_child_sum.log(self.parameters.scale_base)
            - weighted_parent_sum.log(self.parameters.scale_base)
    }

    /// Checks that there are no node addresses in the child list of any node that don't reference a node in the tree.
    /// Please calmly panic if there are, the tree is very invalid.
    pub(crate) fn no_dangling_refs(&self) -> bool {
        let mut refs_to_check = vec![self.root_address];
        while let Some(node_addr) = refs_to_check.pop() {
            println!("checking {:?}", node_addr);
            println!("refs_to_check: {:?}", refs_to_check);
            let node_exists = self.get_node_and(node_addr, |n| {
                if let Some((nested_scale, other_children)) = n.children() {
                    println!(
                        "Pushing: {:?}, {:?}",
                        (nested_scale, other_children),
                        other_children
                    );
                    refs_to_check.push((nested_scale, node_addr.1));
                    refs_to_check.extend(&other_children[..]);
                }
            });
            if node_exists.is_none() {
                return false;
            }
        }
        true
    }
}

///
pub struct CoverTreeWriter<D: PointCloud> {
    pub(crate) parameters: Arc<CoverTreeParameters<D>>,
    pub(crate) layers: Vec<CoverLayerWriter<D>>,
    pub(crate) root_address: NodeAddress,
}

impl<D: PointCloud + LabeledCloud> CoverTreeWriter<D> {
    /// 
    pub fn generate_summaries(&mut self){
        self.add_plugin::<LabelSummaryPlugin>(TreeLabelSummary::default())
    }
}

impl<D: PointCloud> CoverTreeWriter<D> {
    ///
    pub fn add_plugin<P: GrandmaPlugin<D>>(
        &mut self,
        plug_in: <P as plugins::GrandmaPlugin<D>>::TreeComponent,
    ) where
        <P as plugins::GrandmaPlugin<D>>::TreeComponent: 'static,
        <P as plugins::GrandmaPlugin<D>>::NodeComponent: 'static,
    {
        let reader = self.reader();
        for layer in self.layers.iter_mut() {
            layer.reader().for_each_node(|pi, n| {
                let node_component = P::node_component(&plug_in, n, &reader);
                unsafe { layer.update_node(*pi, move |n| n.insert_plugin(node_component.clone())) }
            });
            layer.refresh()
        }
        self.parameters.plugins.write().unwrap().insert(plug_in);
    }

    /// Provides a reference to a `CoverLayerWriter`. Do not use, unless you're going to leave the tree in a *valid* state.
    pub(crate) unsafe fn layer(&mut self, scale_index: i32) -> &mut CoverLayerWriter<D> {
        &mut self.layers[self.parameters.internal_index(scale_index)]
    }

    pub(crate) unsafe fn update_node<F>(&mut self, address: NodeAddress, update_fn: F)
    where
        F: Fn(&mut CoverNode<D>) + 'static + Send + Sync,
    {
        self.layers[self.parameters.internal_index(address.0)].update_node(address.1, update_fn);
    }

    /// Creates a reader for queries.
    pub fn reader(&self) -> CoverTreeReader<D> {
        CoverTreeReader {
            parameters: Arc::clone(&self.parameters),
            layers: self.layers.iter().map(|l| l.reader()).collect(),
            root_address: self.root_address,
        }
    }

    pub(crate) unsafe fn insert_raw(
        &mut self,
        scale_index: i32,
        point_index: PointIndex,
        node: CoverNode<D>,
    ) {
        self.layers[self.parameters.internal_index(scale_index)].insert_raw(point_index, node);
    }

    /// Loads a tree from a protobuf. There's a `load_tree` in `utils` that handles loading from a path to a protobuf file.
    pub fn load(cover_proto: &CoreProto, point_cloud: Arc<D>) -> GrandmaResult<CoverTreeWriter<D>> {
        let parameters = Arc::new(CoverTreeParameters {
            total_nodes: atomic::AtomicUsize::new(0),
            use_singletons: cover_proto.use_singletons,
            scale_base: cover_proto.scale_base as f32,
            leaf_cutoff: cover_proto.cutoff as usize,
            min_res_index: cover_proto.resolution as i32,
            point_cloud,
            verbosity: 2,
            plugins: RwLock::new(TreePluginSet::new()),
        });
        let root_address = (
            cover_proto.get_root_scale(),
            cover_proto.get_root_index() as usize,
        );
        let layers = cover_proto
            .get_layers()
            .par_iter()
            .map(|l| CoverLayerWriter::load(l))
            .collect();

        Ok(CoverTreeWriter {
            parameters,
            layers,
            root_address,
        })
    }

    /// Encodes the tree into a protobuf. See `utils::save_tree` for saving to a file on disk.
    pub fn save(&self) -> CoreProto {
        let mut cover_proto = CoreProto::new();
        cover_proto.set_scale_base(self.parameters.scale_base);
        cover_proto.set_cutoff(self.parameters.leaf_cutoff as u64);
        cover_proto.set_resolution(self.parameters.min_res_index);
        cover_proto.set_use_singletons(self.parameters.use_singletons);
        cover_proto.set_dim(self.parameters.point_cloud.dim() as u64);
        cover_proto.set_count(self.parameters.point_cloud.len() as u64);
        cover_proto.set_root_scale(self.root_address.0);
        cover_proto.set_root_index(self.root_address.1 as u64);
        cover_proto.set_layers(self.layers.iter().map(|l| l.save()).collect());
        cover_proto
    }

    /// Swaps the maps on each layer so that any `CoverTreeReaders` see the updated tree.
    /// Only call once you have a valid tree.
    pub fn refresh(&mut self) {
        self.layers.iter_mut().rev().for_each(|l| l.refresh());
    }
}

#[cfg(test)]
pub(crate) mod tests {
    use super::*;
<<<<<<< HEAD
    use crate::utils::builder_from_yaml;
=======
    use crate::utils::cover_tree_from_labeled_yaml;
>>>>>>> d8c02160
    use std::path::Path;

    pub(crate) fn build_mnist_tree() -> CoverTreeWriter<DefaultLabeledCloud<L2>> {
        let file_name = "../data/mnist_complex.yml";
        let path = Path::new(file_name);
        if !path.exists() {
            panic!(file_name.to_owned() + &" does not exist".to_string());
        }
<<<<<<< HEAD
        let (builder, point_cloud) = builder_from_yaml(&path).unwrap();
        builder.build(point_cloud).unwrap()
=======
        cover_tree_from_labeled_yaml(&path).unwrap()
>>>>>>> d8c02160
    }

    pub(crate) fn build_basic_tree() -> CoverTreeWriter<DefaultLabeledCloud<L2>> {
        let data = vec![0.499, 0.49, 0.48, -0.49, 0.0];
        let labels = vec![0, 0, 0, 1, 1];

        let point_cloud = DefaultLabeledCloud::<L2>::new_simple(data, 1, labels);
        let builder = CoverTreeBuilder {
            scale_base: 2.0,
            leaf_cutoff: 1,
            min_res_index: -9,
            use_singletons: true,
            verbosity: 0,
        };
        builder.build(Arc::new(point_cloud)).unwrap()
    }

    #[test]
    fn len_is_num_layers() {
        let tree = build_basic_tree();
        let reader = tree.reader();

        let mut l = 0;
        for _ in reader.layers() {
            l += 1;
        }
        assert_eq!(reader.len(), l);
    }

    #[test]
    fn layer_has_correct_scale_index() {
        let tree = build_basic_tree();
        let reader = tree.reader();
        let mut got_one = false;
        for (si, l) in reader.layers() {
            println!(
                "Scale Index, correct: {:?}, Scale Index, layer: {:?}",
                si,
                l.scale_index()
            );
            assert_eq!(si, l.scale_index());
            got_one = true;
        }
        assert!(got_one);
    }

    #[test]
    fn greedy_knn_nodes() {
        let data = vec![0.499, 0.49, 0.48, -0.49, 0.0];
        let labels = vec![0, 0, 0, 1, 1];

        let point_cloud = DefaultLabeledCloud::<L2>::new_simple(data, 1, labels);
        let builder = CoverTreeBuilder {
            scale_base: 2.0,
            leaf_cutoff: 1,
            min_res_index: -9,
            use_singletons: false,
            verbosity: 0,
        };
        let tree = builder.build(Arc::new(point_cloud)).unwrap();
        let reader = tree.reader();

        let point = [-0.5];

        let mut query_heap = KnnQueryHeap::new(5, reader.parameters.scale_base);
        let dist_to_root = reader
            .parameters
            .point_cloud
            .distances_to_point(&point, &[reader.root_address().1])
            .unwrap()[0];
        query_heap.push_nodes(&[reader.root_address()], &[dist_to_root], None);

        assert_eq!(
            reader.root_address(),
            query_heap
                .closest_unvisited_child_covering_address()
                .unwrap()
                .1
        );

        reader.greedy_knn_nodes(&point, &mut query_heap);
        println!("{:#?}", query_heap);
        println!(
            "{:#?}",
            query_heap.closest_unvisited_child_covering_address()
        );
    }

    #[test]
    fn dry_insert_sanity() {
        let writer = build_basic_tree();
        let reader = writer.reader();
        let trace = reader.dry_insert(&[0.495f32][..]).unwrap();
        assert!(trace.len() == 4 || trace.len() == 3);
        println!("{:?}", trace);
        for i in 0..(trace.len() - 1) {
            assert!((trace[i].1).0 > (trace[i + 1].1).0);
        }
    }

    #[test]
    fn multiscale_sanity() {
        let writer = build_basic_tree();
        let reader = writer.reader();
        let trace = reader.multiscale_knn(&[0.495f32][..], 2).unwrap();
        assert_eq!(
            trace.get(&reader.root_address().0).unwrap()[0],
            (0.495, reader.root_address())
        );
        println!("{:?}", trace);
    }

    #[test]
    fn knn_singletons_on() {
        println!("2 nearest neighbors of 0.0 are 0.48 and 0.0");
        let writer = build_basic_tree();
        let reader = writer.reader();
        let zero_nbrs = reader.knn(&[0.1f32][..], 2).unwrap();
        println!("{:?}", zero_nbrs);
        assert!(zero_nbrs[0].1 == 4);
        assert!(zero_nbrs[1].1 == 2);
    }

    #[test]
    fn label_summary() {
        let data = vec![0.499, 0.49, 0.48, -0.49, 0.0];
        let labels = vec![0, 0, 0, 1, 1];

        let point_cloud = DefaultLabeledCloud::<L2>::new_simple(data, 1, labels);
        let builder = CoverTreeBuilder {
            scale_base: 2.0,
            cutoff: 1,
            resolution: -9,
            use_singletons: false,
            verbosity: 0,
        };
        let mut tree = builder.build(Arc::new(point_cloud)).unwrap();
        tree.generate_summaries();
        let reader = tree.reader();

        for (_,layer) in reader.layers() {
            layer.for_each_node(|_,n| println!("{:?}", n.label_summary()));
        }

        reader.get_node_label_summary_and(reader.root_address(),|l| {
            assert_eq!(l.items.len(),2);
            assert_eq!(l.nones,0);
            assert_eq!(l.errors,0);
        });
    }

    #[test]
    fn knn_singletons_off() {
        let data = vec![0.499, 0.49, 0.48, -0.49, 0.0];
        let labels = vec![0, 0, 0, 1, 1];

        let point_cloud = DefaultLabeledCloud::<L2>::new_simple(data, 1, labels);
        let builder = CoverTreeBuilder {
            scale_base: 2.0,
            leaf_cutoff: 1,
            min_res_index: -9,
            use_singletons: false,
            verbosity: 0,
        };
        let tree = builder.build(Arc::new(point_cloud)).unwrap();
        let reader = tree.reader();

        println!("2 nearest neighbors of 0.1 are 0.48 and 0.0");
        let zero_nbrs = reader.knn(&[0.1f32][..], 2).unwrap();
        println!("{:?}", zero_nbrs);
        assert!(zero_nbrs[0].1 == 4);
        assert!(zero_nbrs[1].1 == 2);
    }
}<|MERGE_RESOLUTION|>--- conflicted
+++ resolved
@@ -175,15 +175,9 @@
     }
 
     /// An iterator for accessing the layers starting from the layer who holds the root.
-<<<<<<< HEAD
-    pub fn layers(&self) -> LayerIter<M> {
+    pub fn layers(&self) -> LayerIter<D> {
         ((self.parameters.min_res_index - 1)
             ..(self.layers.len() as i32 + self.parameters.min_res_index - 1))
-=======
-    pub fn layers(&self) -> LayerIter<D> {
-        ((self.parameters.resolution - 1)
-            ..(self.layers.len() as i32 + self.parameters.resolution - 1))
->>>>>>> d8c02160
             .zip(self.layers.iter())
             .rev()
     }
@@ -422,13 +416,13 @@
                     let mut pops: Vec<usize> = children
                         .iter()
                         .map(|child_addr| {
-                            self.get_node_and(*child_addr, |child| child.cover_count)
+                            self.get_node_and(*child_addr, |child| child.cover_count())
                                 .unwrap()
                         })
                         .collect();
                     pops.push(
                         self.get_node_and((nested_scale, node_address.1), |child| {
-                            child.cover_count
+                            child.cover_count()
                         })
                         .unwrap(),
                     );
@@ -460,16 +454,16 @@
         let mut child_coverage_counts: Vec<usize> = Vec::new();
         let mut singletons_count: f32 = 0.0;
         parent_layer.for_each_node(|center_index, n| {
-            parent_coverage_counts.push(n.cover_count);
+            parent_coverage_counts.push(n.cover_count());
 
             singletons_count += n.singletons().len() as f32;
             if let Some((nested_scale, children)) = n.children() {
                 child_coverage_counts.extend(children.iter().map(|child_addr| {
-                    self.get_node_and(*child_addr, |child| child.cover_count)
+                    self.get_node_and(*child_addr, |child| child.cover_count())
                         .unwrap()
                 }));
                 child_coverage_counts.push(
-                    self.get_node_and((nested_scale, *center_index), |child| child.cover_count)
+                    self.get_node_and((nested_scale, *center_index), |child| child.cover_count())
                         .unwrap(),
                 );
             }
@@ -636,11 +630,8 @@
 #[cfg(test)]
 pub(crate) mod tests {
     use super::*;
-<<<<<<< HEAD
-    use crate::utils::builder_from_yaml;
-=======
+
     use crate::utils::cover_tree_from_labeled_yaml;
->>>>>>> d8c02160
     use std::path::Path;
 
     pub(crate) fn build_mnist_tree() -> CoverTreeWriter<DefaultLabeledCloud<L2>> {
@@ -649,12 +640,8 @@
         if !path.exists() {
             panic!(file_name.to_owned() + &" does not exist".to_string());
         }
-<<<<<<< HEAD
-        let (builder, point_cloud) = builder_from_yaml(&path).unwrap();
-        builder.build(point_cloud).unwrap()
-=======
+
         cover_tree_from_labeled_yaml(&path).unwrap()
->>>>>>> d8c02160
     }
 
     pub(crate) fn build_basic_tree() -> CoverTreeWriter<DefaultLabeledCloud<L2>> {
@@ -786,8 +773,8 @@
         let point_cloud = DefaultLabeledCloud::<L2>::new_simple(data, 1, labels);
         let builder = CoverTreeBuilder {
             scale_base: 2.0,
-            cutoff: 1,
-            resolution: -9,
+            leaf_cutoff: 1,
+            min_res_index: -9,
             use_singletons: false,
             verbosity: 0,
         };
