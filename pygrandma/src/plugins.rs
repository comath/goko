use numpy::PyArray1;
use pyo3::prelude::*;
use pyo3::PyObjectProtocol;

use grandma::plugins::distributions::*;
use grandma::*;
use pointcloud::*;
use std::sync::Arc;

/*
pub #[derive(Debug)]
struct PyBucketProbs {
    probs: BucketProbs
}

#[pymethods]
impl PyBucketProbs {
    pub fn pdfs(&self) -> PyResult<Py<PyArray1<f32>>> {
        Array1::from_shape_vec((dim,), m)
            .unwrap()
            .into_pyarray(py)
            .to_owned()
    }
}
*/

#[pyclass]
pub struct PyBayesCategoricalTracker {
    pub hkl: BayesCategoricalTracker<DefaultLabeledCloud<L2>>,
    pub tree: Arc<CoverTreeReader<DefaultLabeledCloud<L2>>>,
}

#[pymethods]
impl PyBayesCategoricalTracker {
    pub fn push(&mut self, point: &PyArray1<f32>) {
        let results = self.tree.dry_insert(point.as_slice().unwrap()).unwrap();
        self.hkl.add_dry_insert(results);
    }

    pub fn print(&self) {
        println!("{:#?}", self.hkl);
    }

    pub fn all_kl(&self) -> Vec<(f64, (i32, usize))> {
        self.hkl.all_node_kl()
    }
    pub fn stats(&self) -> PyKLDivergenceStats {
        PyKLDivergenceStats {
            stats: self.hkl.current_stats(),
        }
    }
}

#[pyclass]
pub struct PyKLDivergenceStats {
    pub stats: KLDivergenceStats,
}

#[pymethods]
impl PyKLDivergenceStats {
    #[getter]
    pub fn max(&self) -> f64 {
        self.stats.max
    }
    #[getter]
    pub fn min(&self) -> f64 {
        self.stats.min
    }
    #[getter]
<<<<<<< HEAD
    pub fn nz_count(&self) -> u64 {
=======
    pub fn nz_count(&self) -> usize {
>>>>>>> d8c02160
        self.stats.nz_count
    }
    #[getter]
    pub fn moment1_nz(&self) -> f64 {
        self.stats.moment1_nz
    }
    #[getter]
    pub fn moment2_nz(&self) -> f64 {
        self.stats.moment2_nz
    }
    #[getter]
    pub fn sequence_len(&self) -> u64 {
        self.stats.sequence_len
    }
    #[getter]
    pub fn layer_totals(&self) -> Vec<u64> {
        self.stats.layer_totals.clone()
    }
    #[getter]
    pub fn weighed_layer_totals(&self) -> Vec<f32> {
        self.stats.weighted_layer_totals.clone()
    }
}

#[pyproto]
impl PyObjectProtocol for PyKLDivergenceStats {
    fn __repr__(&self) -> PyResult<String> {
        Ok(format!("{:?}", self.stats))
    }
    fn __str__(&self) -> PyResult<String> {
        Ok(format!("{:?}", self.stats))
    }
}<|MERGE_RESOLUTION|>--- conflicted
+++ resolved
@@ -67,11 +67,7 @@
         self.stats.min
     }
     #[getter]
-<<<<<<< HEAD
-    pub fn nz_count(&self) -> u64 {
-=======
     pub fn nz_count(&self) -> usize {
->>>>>>> d8c02160
         self.stats.nz_count
     }
     #[getter]
